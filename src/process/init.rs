--- conflicted
+++ resolved
@@ -7,12 +7,7 @@
     sys::statfs,
     unistd::{self, Gid, Uid},
 };
-<<<<<<< HEAD
-use oci_spec::runtime::{LinuxNamespaceType, Spec};
-=======
-use oci_spec::User;
-use oci_spec::{LinuxNamespaceType, Spec};
->>>>>>> ef9a92a3
+use oci_spec::runtime::{LinuxNamespaceType, Spec, User};
 use std::collections::HashMap;
 use std::{
     env,
@@ -217,20 +212,6 @@
     let linux = spec.linux.as_ref().context("no linux in spec")?;
     let namespaces = Namespaces::from(linux.namespaces.as_ref());
 
-<<<<<<< HEAD
-    // if Out-of-memory score adjustment is set in specification.  set the score
-    // value for the current process check
-    // https://dev.to/rrampage/surviving-the-linux-oom-killer-2ki9 for some more
-    // information
-    if let Some(ref process) = spec.process {
-        if let Some(oom_score_adj) = process.oom_score_adj {
-            let mut f = fs::File::create("/proc/self/oom_score_adj")?;
-            f.write_all(oom_score_adj.to_string().as_bytes())?;
-        }
-    }
-
-=======
->>>>>>> ef9a92a3
     // if new user is specified in specification, this will be true and new
     // namespace will be created, check
     // https://man7.org/linux/man-pages/man7/user_namespaces.7.html for more
@@ -407,10 +388,6 @@
         }
     }
 
-<<<<<<< HEAD
-    let cwd = format!("{}", proc.cwd.display());
-    let do_chdir = if cwd.is_empty() {
-=======
     if let Some(paths) = &linux.masked_paths {
         // mount masked path
         for path in paths {
@@ -418,8 +395,8 @@
         }
     }
 
-    let do_chdir = if proc.cwd.is_empty() {
->>>>>>> ef9a92a3
+    let cwd = format!("{}", proc.cwd.display());
+    let do_chdir = if cwd.is_empty() {
         false
     } else {
         // This chdir must run before setting up the user.
